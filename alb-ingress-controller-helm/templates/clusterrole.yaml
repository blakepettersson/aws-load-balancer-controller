{{- if .Values.rbac.create }}
apiVersion: rbac.authorization.k8s.io/v1beta1
kind: ClusterRole
metadata:
  labels:
    app: {{ template "name" . }}
    chart: {{ .Chart.Name }}-{{ .Chart.Version }}
    heritage: {{ .Release.Service }}
    release: {{ .Release.Name }}
  name: {{ template "fullname" . }}
rules:
  - apiGroups:
      - ""
      - extensions
    resources:
      - configmaps
      - endpoints
      - events
      - ingresses
      - ingresses/status
      - services
    verbs:
      - create
      - get
      - list
      - update
      - watch
      - patch
  - apiGroups:
      - ""
      - extensions
    resources:
      - nodes
      - pods
      - secrets
<<<<<<< HEAD
      - services
      - namespaces
=======
>>>>>>> 4059394e
    verbs:
      - get
      - list
      - watch
{{- end }}<|MERGE_RESOLUTION|>--- conflicted
+++ resolved
@@ -33,11 +33,8 @@
       - nodes
       - pods
       - secrets
-<<<<<<< HEAD
       - services
       - namespaces
-=======
->>>>>>> 4059394e
     verbs:
       - get
       - list
